<<<<<<< HEAD
// Copyright 2007-2008 The Apache Software Foundation.
//  
// Licensed under the Apache License, Version 2.0 (the "License"); you may not use 
// this file except in compliance with the License. You may obtain a copy of the 
// License at 
// 
//     http://www.apache.org/licenses/LICENSE-2.0 
// 
// Unless required by applicable law or agreed to in writing, software distributed 
// under the License is distributed on an "AS IS" BASIS, WITHOUT WARRANTIES OR 
// CONDITIONS OF ANY KIND, either express or implied. See the License for the 
// specific language governing permissions and limitations under the License.
namespace MassTransit.Transports
{
	using System.Collections.Generic;
	using Magnum.Threading;

	public class MessageRetryTracker
	{
		private readonly int _retryLimit;

		private readonly ReaderWriterLockedObject<Dictionary<string, int>> _messages = new ReaderWriterLockedObject<Dictionary<string, int>>(new Dictionary<string, int>());

		public MessageRetryTracker(int retryLimit)
		{
			_retryLimit = retryLimit;
		}

		public bool IsRetryLimitExceeded(string id)
		{
			int retryCount = 0;
			if (!_messages.ReadLock(x => x.TryGetValue(id, out retryCount)))
				return false;

			return retryCount >= _retryLimit;
		}

		public void IncrementRetryCount(string id)
		{
			_messages.WriteLock(x => { x[id] = x.ContainsKey(id) ? x[id] + 1 : 1; });
		}

		public void MessageWasReceivedSuccessfully(string id)
		{
			_messages.WriteLock(x =>
				{
					if (x.ContainsKey(id))
						x.Remove(id);
				});
		}
	}
=======
// Copyright 2007-2011 Chris Patterson, Dru Sellers, Travis Smith, et. al.
//  
// Licensed under the Apache License, Version 2.0 (the "License"); you may not use 
// this file except in compliance with the License. You may obtain a copy of the 
// License at 
// 
//     http://www.apache.org/licenses/LICENSE-2.0 
// 
// Unless required by applicable law or agreed to in writing, software distributed 
// under the License is distributed on an "AS IS" BASIS, WITHOUT WARRANTIES OR 
// CONDITIONS OF ANY KIND, either express or implied. See the License for the 
// specific language governing permissions and limitations under the License.
namespace MassTransit.Transports
{
	using System;
	using System.Collections.Generic;
	using Magnum.Threading;

	public class MessageRetryTracker :
		IDisposable
	{
		readonly ReaderWriterLockedObject<Dictionary<string, int>> _messages =
			new ReaderWriterLockedObject<Dictionary<string, int>>(new Dictionary<string, int>());

		readonly int _retryLimit;

		bool _disposed;

		public MessageRetryTracker(int retryLimit)
		{
			_retryLimit = retryLimit;
		}

		public void Dispose()
		{
			Dispose(true);
			GC.SuppressFinalize(this);
		}

		public bool IsRetryLimitExceeded(string id)
		{
			if (string.IsNullOrEmpty(id))
				return false;

			int retryCount = 0;
			if (!_messages.ReadLock(x => x.TryGetValue(id, out retryCount)))
				return false;

			return retryCount >= _retryLimit;
		}

		public void IncrementRetryCount(string id)
		{
			if (string.IsNullOrEmpty(id))
				return;

			_messages.WriteLock(x => { x[id] = x.ContainsKey(id) ? x[id] + 1 : 1; });
		}

		public void MessageWasReceivedSuccessfully(string id)
		{
			if (string.IsNullOrEmpty(id))
				return;

			_messages.WriteLock(x =>
				{
					if (x.ContainsKey(id))
						x.Remove(id);
				});
		}

		void Dispose(bool disposing)
		{
			if (_disposed) return;
			if (disposing)
			{
				_messages.Dispose();
			}

			_disposed = true;
		}

		~MessageRetryTracker()
		{
			Dispose(false);
		}
	}
>>>>>>> 04d3a459
}<|MERGE_RESOLUTION|>--- conflicted
+++ resolved
@@ -1,142 +1,88 @@
-<<<<<<< HEAD
-// Copyright 2007-2008 The Apache Software Foundation.
-//  
-// Licensed under the Apache License, Version 2.0 (the "License"); you may not use 
-// this file except in compliance with the License. You may obtain a copy of the 
-// License at 
-// 
-//     http://www.apache.org/licenses/LICENSE-2.0 
-// 
-// Unless required by applicable law or agreed to in writing, software distributed 
-// under the License is distributed on an "AS IS" BASIS, WITHOUT WARRANTIES OR 
-// CONDITIONS OF ANY KIND, either express or implied. See the License for the 
-// specific language governing permissions and limitations under the License.
-namespace MassTransit.Transports
-{
-	using System.Collections.Generic;
-	using Magnum.Threading;
-
-	public class MessageRetryTracker
-	{
-		private readonly int _retryLimit;
-
-		private readonly ReaderWriterLockedObject<Dictionary<string, int>> _messages = new ReaderWriterLockedObject<Dictionary<string, int>>(new Dictionary<string, int>());
-
-		public MessageRetryTracker(int retryLimit)
-		{
-			_retryLimit = retryLimit;
-		}
-
-		public bool IsRetryLimitExceeded(string id)
-		{
-			int retryCount = 0;
-			if (!_messages.ReadLock(x => x.TryGetValue(id, out retryCount)))
-				return false;
-
-			return retryCount >= _retryLimit;
-		}
-
-		public void IncrementRetryCount(string id)
-		{
-			_messages.WriteLock(x => { x[id] = x.ContainsKey(id) ? x[id] + 1 : 1; });
-		}
-
-		public void MessageWasReceivedSuccessfully(string id)
-		{
-			_messages.WriteLock(x =>
-				{
-					if (x.ContainsKey(id))
-						x.Remove(id);
-				});
-		}
-	}
-=======
-// Copyright 2007-2011 Chris Patterson, Dru Sellers, Travis Smith, et. al.
-//  
-// Licensed under the Apache License, Version 2.0 (the "License"); you may not use 
-// this file except in compliance with the License. You may obtain a copy of the 
-// License at 
-// 
-//     http://www.apache.org/licenses/LICENSE-2.0 
-// 
-// Unless required by applicable law or agreed to in writing, software distributed 
-// under the License is distributed on an "AS IS" BASIS, WITHOUT WARRANTIES OR 
-// CONDITIONS OF ANY KIND, either express or implied. See the License for the 
-// specific language governing permissions and limitations under the License.
-namespace MassTransit.Transports
-{
-	using System;
-	using System.Collections.Generic;
-	using Magnum.Threading;
-
-	public class MessageRetryTracker :
-		IDisposable
-	{
-		readonly ReaderWriterLockedObject<Dictionary<string, int>> _messages =
-			new ReaderWriterLockedObject<Dictionary<string, int>>(new Dictionary<string, int>());
-
-		readonly int _retryLimit;
-
-		bool _disposed;
-
-		public MessageRetryTracker(int retryLimit)
-		{
-			_retryLimit = retryLimit;
-		}
-
-		public void Dispose()
-		{
-			Dispose(true);
-			GC.SuppressFinalize(this);
-		}
-
-		public bool IsRetryLimitExceeded(string id)
-		{
-			if (string.IsNullOrEmpty(id))
-				return false;
-
-			int retryCount = 0;
-			if (!_messages.ReadLock(x => x.TryGetValue(id, out retryCount)))
-				return false;
-
-			return retryCount >= _retryLimit;
-		}
-
-		public void IncrementRetryCount(string id)
-		{
-			if (string.IsNullOrEmpty(id))
-				return;
-
-			_messages.WriteLock(x => { x[id] = x.ContainsKey(id) ? x[id] + 1 : 1; });
-		}
-
-		public void MessageWasReceivedSuccessfully(string id)
-		{
-			if (string.IsNullOrEmpty(id))
-				return;
-
-			_messages.WriteLock(x =>
-				{
-					if (x.ContainsKey(id))
-						x.Remove(id);
-				});
-		}
-
-		void Dispose(bool disposing)
-		{
-			if (_disposed) return;
-			if (disposing)
-			{
-				_messages.Dispose();
-			}
-
-			_disposed = true;
-		}
-
-		~MessageRetryTracker()
-		{
-			Dispose(false);
-		}
-	}
->>>>>>> 04d3a459
+// Copyright 2007-2011 Chris Patterson, Dru Sellers, Travis Smith, et. al.
+//  
+// Licensed under the Apache License, Version 2.0 (the "License"); you may not use 
+// this file except in compliance with the License. You may obtain a copy of the 
+// License at 
+// 
+//     http://www.apache.org/licenses/LICENSE-2.0 
+// 
+// Unless required by applicable law or agreed to in writing, software distributed 
+// under the License is distributed on an "AS IS" BASIS, WITHOUT WARRANTIES OR 
+// CONDITIONS OF ANY KIND, either express or implied. See the License for the 
+// specific language governing permissions and limitations under the License.
+namespace MassTransit.Transports
+{
+	using System;
+	using System.Collections.Generic;
+	using Magnum.Threading;
+
+	public class MessageRetryTracker :
+		IDisposable
+	{
+		readonly ReaderWriterLockedObject<Dictionary<string, int>> _messages =
+			new ReaderWriterLockedObject<Dictionary<string, int>>(new Dictionary<string, int>());
+
+		readonly int _retryLimit;
+
+		bool _disposed;
+
+		public MessageRetryTracker(int retryLimit)
+		{
+			_retryLimit = retryLimit;
+		}
+
+		public void Dispose()
+		{
+			Dispose(true);
+			GC.SuppressFinalize(this);
+		}
+
+		public bool IsRetryLimitExceeded(string id)
+		{
+			if (string.IsNullOrEmpty(id))
+				return false;
+
+			int retryCount = 0;
+			if (!_messages.ReadLock(x => x.TryGetValue(id, out retryCount)))
+				return false;
+
+			return retryCount >= _retryLimit;
+		}
+
+		public void IncrementRetryCount(string id)
+		{
+			if (string.IsNullOrEmpty(id))
+				return;
+
+			_messages.WriteLock(x => { x[id] = x.ContainsKey(id) ? x[id] + 1 : 1; });
+		}
+
+		public void MessageWasReceivedSuccessfully(string id)
+		{
+			if (string.IsNullOrEmpty(id))
+				return;
+
+			_messages.WriteLock(x =>
+				{
+					if (x.ContainsKey(id))
+						x.Remove(id);
+				});
+		}
+
+		void Dispose(bool disposing)
+		{
+			if (_disposed) return;
+			if (disposing)
+			{
+				_messages.Dispose();
+			}
+
+			_disposed = true;
+		}
+
+		~MessageRetryTracker()
+		{
+			Dispose(false);
+		}
+	}
 }